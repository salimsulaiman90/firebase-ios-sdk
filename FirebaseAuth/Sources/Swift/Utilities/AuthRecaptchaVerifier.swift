// Copyright 2023 Google LLC
//
// Licensed under the Apache License, Version 2.0 (the "License");
// you may not use this file except in compliance with the License.
// You may obtain a copy of the License at
//
//      http://www.apache.org/licenses/LICENSE-2.0
//
// Unless required by applicable law or agreed to in writing, software
// distributed under the License is distributed on an "AS IS" BASIS,
// WITHOUT WARRANTIES OR CONDITIONS OF ANY KIND, either express or implied.
// See the License for the specific language governing permissions and
// limitations under the License.

#if os(iOS)

  import Foundation

  #if SWIFT_PACKAGE
    import FirebaseAuthInternal
  #endif
  import RecaptchaInterop

  @available(iOS 13, tvOS 13, macOS 10.15, macCatalyst 13, watchOS 7, *)
  class AuthRecaptchaConfig {
    let siteKey: String
    let enablementStatus: [AuthRecaptchaProvider: AuthRecaptchaEnablementStatus]

    init(siteKey: String,
         enablementStatus: [AuthRecaptchaProvider: AuthRecaptchaEnablementStatus]) {
      self.siteKey = siteKey
      self.enablementStatus = enablementStatus
    }
  }

  enum AuthRecaptchaEnablementStatus: String, CaseIterable {
    case enforce = "ENFORCE"
    case audit = "AUDIT"
    case off = "OFF"

    // Convenience property for mapping values
    var stringValue: String { rawValue }
  }

  enum AuthRecaptchaProvider: String, CaseIterable {
    case password = "EMAIL_PASSWORD_PROVIDER"
    case phone = "PHONE_PROVIDER"

    // Convenience property for mapping values
<<<<<<< HEAD
  var stringValue: String { self.rawValue }
}

enum AuthRecaptchaAction: String {
  case defaultAction
  case signInWithPassword = "signInWithPassword"
  case getOobCode = "getOobCode"
  case signUpPassword = "signUpPassword"
  case sendVerificationCode = "sendVerificationCode"
  case startMfaSignin = "startMfaSignin"
  case startMfaEnrollment = "startMfaEnrollment"
  
=======
    var stringValue: String { rawValue }
  }

  enum AuthRecaptchaAction: String {
    case defaultAction
    case signInWithPassword
    case getOobCode
    case signUpPassword
    case sendVerificationCode

>>>>>>> 2e2d67f1
    // Convenience property for mapping values
    var stringValue: String { rawValue }
  }

  @available(iOS 13, tvOS 13, macOS 10.15, macCatalyst 13, watchOS 7, *)
  class AuthRecaptchaVerifier {
    private(set) weak var auth: Auth?
    private(set) var agentConfig: AuthRecaptchaConfig?
    private(set) var tenantConfigs: [String: AuthRecaptchaConfig] = [:]
    private(set) var recaptchaClient: RCARecaptchaClientProtocol?

    private static let _shared = AuthRecaptchaVerifier()
    private let kRecaptchaVersion = "RECAPTCHA_ENTERPRISE"
    private init() {}

    class func shared(auth: Auth?) -> AuthRecaptchaVerifier {
      if _shared.auth != auth {
        _shared.agentConfig = nil
        _shared.tenantConfigs = [:]
        _shared.auth = auth
      }
      return _shared
    }

    func siteKey() -> String? {
      if let tenantID = auth?.tenantID {
        if let config = tenantConfigs[tenantID] {
          return config.siteKey
        }
        return nil
      }
      return agentConfig?.siteKey
    }

    func enablementStatus(forProvider provider: AuthRecaptchaProvider)
      -> AuthRecaptchaEnablementStatus {
      if let tenantID = auth?.tenantID,
         let tenantConfig = tenantConfigs[tenantID],
         let status = tenantConfig.enablementStatus[provider] {
        return status
      } else if let agentConfig = agentConfig,
                let status = agentConfig.enablementStatus[provider] {
        return status
      } else {
        return AuthRecaptchaEnablementStatus.off
      }
    }

    func verify(forceRefresh: Bool, action: AuthRecaptchaAction) async throws -> String {
      try await retrieveRecaptchaConfig(forceRefresh: forceRefresh)
      guard let siteKey = siteKey() else {
        throw AuthErrorUtils.recaptchaSiteKeyMissing()
      }
      let actionString = action.stringValue
      return try await withCheckedThrowingContinuation { continuation in
        FIRRecaptchaGetToken(siteKey, actionString,
                             "NO_RECAPTCHA") { (token: String, error: Error?,
                                                linked: Bool, actionCreated: Bool) in
            guard linked else {
              continuation.resume(throwing: AuthErrorUtils.recaptchaSDKNotLinkedError())
              return
            }
            guard actionCreated else {
              continuation.resume(throwing: AuthErrorUtils.recaptchaActionCreationFailed())
              return
            }
            if let error {
              continuation.resume(throwing: error)
              return
            } else {
              if token == "NO_RECAPTCHA" {
                AuthLog.logInfo(code: "I-AUT000031",
                                message: "reCAPTCHA token retrieval failed. NO_RECAPTCHA sent as the fake code.")
              } else {
                AuthLog.logInfo(
                  code: "I-AUT000030",
                  message: "reCAPTCHA token retrieval succeeded."
                )
              }
              continuation.resume(returning: token)
            }
        }
      }
    }

    func retrieveRecaptchaConfig(forceRefresh: Bool) async throws {
      if !forceRefresh {
        if let tenantID = auth?.tenantID {
          if tenantConfigs[tenantID] != nil {
            return
          }
        } else if agentConfig != nil {
          return
        }
      }

      guard let requestConfiguration = auth?.requestConfiguration else {
        throw AuthErrorUtils.error(code: .recaptchaNotEnabled,
                                   message: "No requestConfiguration for Auth instance")
      }
      let request = GetRecaptchaConfigRequest(requestConfiguration: requestConfiguration)
      let response = try await AuthBackend.call(with: request)
      AuthLog.logInfo(code: "I-AUT000029", message: "reCAPTCHA config retrieval succeeded.")
      // Response's site key is of the format projects/<project-id>/keys/<site-key>'
      guard let keys = response.recaptchaKey?.components(separatedBy: "/"),
            keys.count == 4 else {
        throw AuthErrorUtils.error(code: .recaptchaNotEnabled, message: "Invalid siteKey")
      }
      let siteKey = keys[3]
      var enablementStatus: [AuthRecaptchaProvider: AuthRecaptchaEnablementStatus] = [:]
      if let enforcementState = response.enforcementState {
        for state in enforcementState {
          guard let providerString = state["provider"] as? String,
                let enforcementString = state["enforcementState"] as? String,
                let provider = AuthRecaptchaProvider(rawValue: providerString),
                let enforcement = AuthRecaptchaEnablementStatus(rawValue: enforcementString) else {
            continue // Skip to the next state in the loop
          }
          enablementStatus[provider] = enforcement
        }
      }
      let config = AuthRecaptchaConfig(siteKey: siteKey, enablementStatus: enablementStatus)

      if let tenantID = auth?.tenantID {
        tenantConfigs[tenantID] = config
      } else {
        agentConfig = config
      }
    }

    func injectRecaptchaFields(request: any AuthRPCRequest,
                               provider: AuthRecaptchaProvider,
                               action: AuthRecaptchaAction) async throws {
      try await retrieveRecaptchaConfig(forceRefresh: false)
      if enablementStatus(forProvider: provider) != .off {
        let token = try await verify(forceRefresh: false, action: action)
        request.injectRecaptchaFields(recaptchaResponse: token, recaptchaVersion: kRecaptchaVersion)
      } else {
        request.injectRecaptchaFields(recaptchaResponse: nil, recaptchaVersion: kRecaptchaVersion)
      }
    }
  }
#endif<|MERGE_RESOLUTION|>--- conflicted
+++ resolved
@@ -47,7 +47,6 @@
     case phone = "PHONE_PROVIDER"
 
     // Convenience property for mapping values
-<<<<<<< HEAD
   var stringValue: String { self.rawValue }
 }
 
@@ -60,18 +59,6 @@
   case startMfaSignin = "startMfaSignin"
   case startMfaEnrollment = "startMfaEnrollment"
   
-=======
-    var stringValue: String { rawValue }
-  }
-
-  enum AuthRecaptchaAction: String {
-    case defaultAction
-    case signInWithPassword
-    case getOobCode
-    case signUpPassword
-    case sendVerificationCode
-
->>>>>>> 2e2d67f1
     // Convenience property for mapping values
     var stringValue: String { rawValue }
   }
