--- conflicted
+++ resolved
@@ -182,11 +182,9 @@
         - travis_retry ./scripts/pod_lib_lint.rb FirebaseAnalyticsInterop.podspec --use-libraries
         - travis_retry ./scripts/pod_lib_lint.rb FirebaseAnalyticsInterop.podspec --use-modular-headers
         - travis_retry ./scripts/pod_lib_lint.rb FirebaseAuthInterop.podspec --use-libraries
-<<<<<<< HEAD
+        - travis_retry ./scripts/pod_lib_lint.rb FirebaseAuthInterop.podspec --use-modular-headers
         - travis_retry ./scripts/pod_lib_lint.rb FirebaseCoreDiagnosticsInterop.podspec --use-libraries
-=======
-        - travis_retry ./scripts/pod_lib_lint.rb FirebaseAuthInterop.podspec --use-modular-headers
->>>>>>> 55381465
+        - travis_retry ./scripts/pod_lib_lint.rb FirebaseCoreDiagnosticsInterop.podspec --use-modular-headers
         - travis_retry ./scripts/pod_lib_lint.rb FirebaseInAppMessaging.podspec --use-libraries
         - travis_retry ./scripts/pod_lib_lint.rb FirebaseInAppMessaging.podspec --use-modular-headers
         - travis_retry ./scripts/pod_lib_lint.rb FirebaseInAppMessagingDisplay.podspec --use-libraries
