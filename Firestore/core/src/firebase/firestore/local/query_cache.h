--- conflicted
+++ resolved
@@ -54,11 +54,7 @@
   /**
    * Adds an entry in the cache.
    *
-<<<<<<< HEAD
-   * The cache key is extracted from `queryData.target`. The key must not
-=======
-   * The cache key is extracted from `QueryData::query()`. The key must not
->>>>>>> 0eff5059
+   * The cache key is extracted from `queryData.target()`. The key must not
    * already exist in the cache.
    *
    * @param query_data A new QueryData instance to put in the cache.
@@ -68,13 +64,8 @@
   /**
    * Updates an entry in the cache.
    *
-<<<<<<< HEAD
-   * The cache key is extracted from `queryData.target`. The entry must already
+   * The cache key is extracted from `queryData.target()`. The entry must already
    * exist in the cache, and it will be replaced.
-=======
-   * The cache key is extracted from `QueryData::query()`. The entry must
-   * already exist in the cache, and it will be replaced.
->>>>>>> 0eff5059
    *
    * @param query_data A QueryData instance to replace an existing entry in
    *     the cache
