--- conflicted
+++ resolved
@@ -89,14 +89,11 @@
 inline model::NoDocument DeletedDoc(absl::string_view key, int64_t version) {
   return model::NoDocument{Key(key), Version(version),
                            /*has_committed_mutations=*/false};
-<<<<<<< HEAD
-=======
 }
 
 inline model::UnknownDocument UnknownDoc(absl::string_view key,
                                          int64_t version) {
   return model::UnknownDocument{Key(key), Version(version)};
->>>>>>> 6df99be0
 }
 
 inline core::RelationFilter::Operator OperatorFromString(absl::string_view s) {
