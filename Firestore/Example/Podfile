
require 'pathname'

# Uncomment the next two lines for pre-release testing on internal repo
#source 'sso://cpdc-internal/firebase'
#source 'https://cdn.cocoapods.org/'

source 'https://cdn.cocoapods.org/'

use_frameworks!

install! 'cocoapods',
    :generate_multiple_pod_projects => true,
    :incremental_installation => true,
    # Disable input/output path checking for generated frameworks to make
    # incremental builds work properly. Without this, changes to the framework
    # may not be picked up in between test runs.
    #
    # See:
    #   https://github.com/CocoaPods/CocoaPods/issues/8073
    #   https://www.ralfebert.de/ios/blog/cocoapods-clean-input-output-files/
    :disable_input_output_paths => true

post_install do |installer|
  sync = Pathname.new(__FILE__).dirname.join('../../scripts/sync_project.rb')
  system('ruby', sync.to_s)
  if !$?.success?
    raise "sync_project.rb failed with status #{$?.exitstatus}"
  end
end

# Returns true if the user has explicitly requested local sources or if this is
# a non-PR Travis build.
def use_local_sources()
  return ENV.has_key?('USE_LOCAL_SOURCES') || ENV['TRAVIS_PULL_REQUEST'] == 'false'
end

def xcode_major_version()
  version = `xcodebuild -version`
  if version =~ /^Xcode\s*(\d+)\./
    return $1.to_i
  else
    raise "Could not find Xcode version in '$version'"
  end
end

# Adds a `pod name, :path => ../..` declaration to use local sources if the
# Podfile has been configured to operate that way.
def maybe_local_pod(name)
  if use_local_sources()
    pod name, :path => '../..'
  end
end

# Adds local pod declarations for all Firestore's transitive dependencies if
# required.
def configure_local_pods()
  # Firestore is always local; that's what's under development here.
  pod 'FirebaseFirestore', :path => '../../'

  # FirebaseCore must always be a local pod so that CI builds that make changes
  # to its podspec can still function. See Firestore-*-xcodebuild in
  # scripts/install_prereqs.sh for more details.
  pod 'FirebaseCore', :path => '../..'

  # Pull in local sources conditionally.
  maybe_local_pod 'FirebaseAuth'
  maybe_local_pod 'FirebaseAuthInterop'
  maybe_local_pod 'GoogleUtilities'

  if xcode_major_version() >= 9
    # Firestore still compiles with Xcode 8 to help verify general conformance
    # with C++11 by using an older compiler that doesn't have as many
    # extensions from later versions of the language. However, Firebase as a
    # whole does not support this environment and @available checks in
    # GoogleDataTransport would otherwise break this build.
    #
    # Firestore doesn't depend on GoogleDataTransport directly--it comes in as
    # a dependency of FirebaseCoreDiagnostics. Luckily, FirebaseCore does not
    # strongly depend on this, so we can edit the dependency out in the podspec
    # and then avoid adding those dependencies here to prevent CocoaPods from
    # importing it.
    #
    # This list should include the transitive closure of all dependencies of
    # FirebaseCoreDiagnostics, except GoogleUtilities which we otherwise need.
    maybe_local_pod 'FirebaseCoreDiagnostics'
    maybe_local_pod 'FirebaseCoreDiagnosticsInterop'
    maybe_local_pod 'GoogleDataTransport'
    maybe_local_pod 'GoogleDataTransportCCTSupport'
  end
end

# Reads the value of the PLATFORM environment variable, converts it to the
# equivalent symbol (e.g. 'iOS' => :ios, 'macOS' => :osx) and returns true if
# the argument matches.
def is_platform(symbol)
  platform = ENV['PLATFORM'] || 'all'
  platform = platform.downcase  # If set, will be frozen.

  if platform == 'macos'
    # CocoaPods calls this osx
    platform = 'osx'
  end
  platform = platform.to_sym

<<<<<<< HEAD
  # The next line is the forcing function for the Firebase pod. The Firebase
  # version's subspecs should depend on the component versions in their
  # corresponding podspecs.
  pod 'Firebase/CoreOnly', '6.10.0'
=======
  if symbol == platform || platform == :all
    puts "Adding #{symbol} targets to the project"
    return true
  else
    return false
  end
end
>>>>>>> 0733736c

if is_platform(:ios)
  target 'Firestore_Example_iOS' do
    platform :ios, '8.0'

    # The next line is the forcing function for the Firebase pod. The Firebase
    # version's subspecs should depend on the component versions in their
    # corresponding podspecs.
    pod 'Firebase/CoreOnly', '6.9.0'

    configure_local_pods()

    target 'Firestore_Tests_iOS' do
      inherit! :search_paths

      pod 'GoogleBenchmark', :podspec => 'GoogleBenchmark.podspec'
      pod 'GoogleTest', :podspec => 'GoogleTest.podspec'
      pod 'ProtobufCpp', :podspec => 'ProtobufCpp.podspec'

      pod 'leveldb-library'
    end

    target 'Firestore_Benchmarks_iOS' do
      inherit! :search_paths

      pod 'GoogleBenchmark', :podspec => 'GoogleBenchmark.podspec'
    end

    target 'Firestore_IntegrationTests_iOS' do
      inherit! :search_paths

      pod 'FirebaseFirestoreSwift', :path => '../../'
      pod 'GoogleBenchmark', :podspec => 'GoogleBenchmark.podspec'
      pod 'GoogleTest', :podspec => 'GoogleTest.podspec'
      pod 'ProtobufCpp', :podspec => 'ProtobufCpp.podspec'

      pod 'leveldb-library'
    end

    target 'Firestore_SwiftTests_iOS' do
      pod 'FirebaseFirestoreSwift', :path => '../../'
    end

    target 'Firestore_FuzzTests_iOS' do
      inherit! :search_paths
      platform :ios, '9.0'

      pod 'LibFuzzer', :podspec => 'LibFuzzer.podspec', :inhibit_warnings => true
      pod '!ProtoCompiler'
    end
  end
end

if is_platform(:osx)
  target 'Firestore_Example_macOS' do
    platform :osx, '10.11'

    configure_local_pods()

    target 'Firestore_Tests_macOS' do
      inherit! :search_paths

      pod 'GoogleBenchmark', :podspec => 'GoogleBenchmark.podspec'
      pod 'GoogleTest', :podspec => 'GoogleTest.podspec'
      pod 'ProtobufCpp', :podspec => 'ProtobufCpp.podspec'

      pod 'leveldb-library'
    end

    target 'Firestore_IntegrationTests_macOS' do
      inherit! :search_paths

      pod 'FirebaseFirestoreSwift', :path => '../../'
      pod 'GoogleBenchmark', :podspec => 'GoogleBenchmark.podspec'
      pod 'GoogleTest', :podspec => 'GoogleTest.podspec'
      pod 'ProtobufCpp', :podspec => 'ProtobufCpp.podspec'

      pod 'leveldb-library'
    end
  end
end

if is_platform(:tvos)
  target 'Firestore_Example_tvOS' do
    platform :tvos, '10.0'

    configure_local_pods()

    target 'Firestore_Tests_tvOS' do
      inherit! :search_paths

      pod 'GoogleBenchmark', :podspec => 'GoogleBenchmark.podspec'
      pod 'GoogleTest', :podspec => 'GoogleTest.podspec'
      pod 'ProtobufCpp', :podspec => 'ProtobufCpp.podspec'

      pod 'leveldb-library'
    end

    target 'Firestore_IntegrationTests_tvOS' do
      inherit! :search_paths

      pod 'FirebaseFirestoreSwift', :path => '../../'
      pod 'GoogleBenchmark', :podspec => 'GoogleBenchmark.podspec'
      pod 'GoogleTest', :podspec => 'GoogleTest.podspec'
      pod 'ProtobufCpp', :podspec => 'ProtobufCpp.podspec'

      pod 'leveldb-library'
    end
  end
end<|MERGE_RESOLUTION|>--- conflicted
+++ resolved
@@ -103,12 +103,6 @@
   end
   platform = platform.to_sym
 
-<<<<<<< HEAD
-  # The next line is the forcing function for the Firebase pod. The Firebase
-  # version's subspecs should depend on the component versions in their
-  # corresponding podspecs.
-  pod 'Firebase/CoreOnly', '6.10.0'
-=======
   if symbol == platform || platform == :all
     puts "Adding #{symbol} targets to the project"
     return true
@@ -116,7 +110,6 @@
     return false
   end
 end
->>>>>>> 0733736c
 
 if is_platform(:ios)
   target 'Firestore_Example_iOS' do
@@ -125,7 +118,7 @@
     # The next line is the forcing function for the Firebase pod. The Firebase
     # version's subspecs should depend on the component versions in their
     # corresponding podspecs.
-    pod 'Firebase/CoreOnly', '6.9.0'
+    pod 'Firebase/CoreOnly', '6.10.0'
 
     configure_local_pods()
 
